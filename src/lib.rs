//! Async adapter for the [mavlink](https://docs.rs/mavlink/) crate
//!
//! The mavlink crate offers a low level API for MAVLink connections. This crate adds a thin
//! async API on top of that. The most important feature is a subscribe based communication model.
//! It allows the user to subscribe to a certain type of message. All subsequent messages of that
//! type then can be received in a async stream. In order for this to function, it is necessary to
//! execute the event loop of the connector as a task. This crate aims to be executor independent,
//! e.g. it should work with all async executors.
//!
//! This so far is only a proof of concept. While it might serve your usecase well, expect things
//! to break. Contributions and suggestions are wellcome!
//!
//! # Example: Pulling all Parameters from a Vehicle
//!
//! In this example the subscribe method is utilized to collect all parameters of the vehicle.
//!
//! ```
//! use std::collections::HashMap;
//! use async_mavlink::prelude::*;
//! use mavlink::{MavlinkVersion, common::*};
//! use smol::prelude::*;
//!
//! # fn main()->Result<(),AsyncMavlinkError>{
//! smol::block_on(async {
//! #   smol::spawn(async {
//! #       let mut conn = mavlink::connect("udpout:127.0.0.1:14551").unwrap();
//! #       conn.set_protocol_version(mavlink::MavlinkVersion::V1);
//! #       loop {
//! #           let mut value = PARAM_VALUE_DATA::default();
//! #           value.param_id = to_char_arr("param_1");
//! #           value.param_value = 13.0;
//! #           value.param_count = 1;
//! #           conn.send_default(&MavMessage::PARAM_VALUE(value));
//! #           smol::Timer::after(std::time::Duration::from_millis(10)).await;
//! #       }
//! #   }).detach();
//!     // connect
//!     let (conn, future) = AsyncMavConn::new("udpin:127.0.0.1:14551", MavlinkVersion::V1)?;
//!     
//!     // start event loop
//!     smol::spawn(async move { future.await }).detach();
//!
//!     // we want to subscribe to PARAM_VALUE messages
//!     let msg_type = MavMessageType::new(&MavMessage::PARAM_VALUE(Default::default()));
//!
//!     // subscribe to PARAM_VALUE message
//!     let mut stream = conn.subscribe(msg_type).await?;
//!
//!     // and send one PARAM_REQUEST_LIST message
//!     let msg_request = MavMessage::PARAM_REQUEST_LIST(Default::default());
//!     conn.send_default(&msg_request).await?;
//!     let mut parameters = HashMap::new();
//!
//!     // receive all parameters and store them in a HashMap
//!     while let Some(MavMessage::PARAM_VALUE(data)) = (stream.next()).await {
//!         parameters.insert(to_string(&data.param_id), data.param_value);
//!         if data.param_count as usize == parameters.len(){
//!             break;
//!         }
//!     }
//!
//!     // do something with parameters
//! # Ok(())    
//! })
//! # }
//! ```
#![deny(missing_docs)]
#![deny(unsafe_code)]

use std::collections::HashMap;
use std::pin::Pin;
use std::sync::Arc;
use std::time::Instant;

use arc_swap::ArcSwapOption;
use blocking::Unblock;
use futures::{
    channel::{
        mpsc::{self, UnboundedSender},
        oneshot,
    },
    future::Either,
    prelude::*,
    StreamExt,
};

use mavlink::{MavHeader, Message};

pub mod prelude;
mod types;
mod util;

<<<<<<< HEAD
#[cfg(feature = "parameter_repo")]
mod parameter_repo;

pub use types::MavMessageType;
pub use util::*;
=======
pub use types::{AsyncMavlinkError, MavMessageType};
pub use util::{to_char_arr, to_string};
>>>>>>> a789c20a

/// An async adapter for a MAVLink connection
///
/// Offers high level functionality to interact with a MAVLink vehicle in an async fashion.
pub struct AsyncMavConn<M: mavlink::Message> {
    task_dispatcher: UnboundedSender<Task<M>>,
    last_heartbeat: Arc<ArcSwapOption<Instant>>,
}

enum Task<M: mavlink::Message> {
    Emit {
        header: MavHeader,
        message: M,
        backchannel: oneshot::Sender<Result<(), AsyncMavlinkError>>,
    },
    Subscribe {
        message_type: MavMessageType<M>,
        backchannel: UnboundedSender<M>,
    },
}

// TODO make this failable if no heartbeat is received
impl<M: 'static + mavlink::Message + Clone + Send + Sync> AsyncMavConn<M> {
    /// Construct a new MavlinkConnectionHandler
    ///
    /// # Arguments
    ///
    /// * `address` - MAVLink connection `&str`. Equivalent to the `address` argument in
    /// [mavlink::connect](https://docs.rs/mavlink/*/mavlink/fn.connect.html)
    ///
    /// # Examples
    ///
    /// ```
    /// use async_mavlink::prelude::*;
    /// use mavlink::{MavlinkVersion, common::MavMessage};
    /// use smol::prelude::*;
    ///
    /// # fn main() -> Result<(),AsyncMavlinkError> {
    /// smol::block_on(async {
    ///     let (conn, future) = AsyncMavConn::new("udpbcast:127.0.0.2:14551", MavlinkVersion::V1)?;
    ///     smol::spawn(async move { future.await }).detach();
    ///     // ...
    /// #   conn.send_default(&MavMessage::HEARTBEAT(Default::default())).await?;
    /// # Ok(())
    /// })
    /// # }
    /// ```
    pub fn new(
        address: &str,
        mavlink_version: mavlink::MavlinkVersion,
    ) -> Result<(Arc<Self>, impl Future<Output = impl Send> + Send), AsyncMavlinkError> {
        let mut conn = mavlink::connect::<M>(address)?;
        conn.set_protocol_version(mavlink_version);
        let (task_dispatcher, incoming_tasks) = mpsc::unbounded();
        let last_heartbeat = Arc::new(ArcSwapOption::from(None));

        let f = {
            let last_heartbeat = last_heartbeat.clone();
            async move {
                let mut subscriptions: HashMap<_, Vec<UnboundedSender<M>>> = HashMap::new();
                let conn = Arc::new(conn);

                let messages_iter = std::iter::repeat_with({
                    let conn = conn.clone();
                    move || conn.recv()
                });
                let messages = Unblock::new(messages_iter).map(Either::Right);
                let operations = incoming_tasks.map(Either::Left);

                let mut combined = stream::select(operations, messages);

                let heartbeat_id =
                    mavlink::common::MavMessage::HEARTBEAT(Default::default()).message_id();

                // Event loop
                //
                // In here we process everything. By making this not concurrent itself, we can
                // afford not to use locks at all!
                loop {
                    // TODO Evaluate whether this unwrap is fallible
                    match combined.next().await.unwrap() {
                        // A new subscription
                        Either::Left(Task::Subscribe {
                            message_type,
                            backchannel,
                        }) => {
                            // find existing subscriptions for this message
                            let message_subs = subscriptions
                                .entry(message_type)
                                .or_insert_with(|| Vec::with_capacity(1));
                            // and add this channel to it.
                            message_subs.push(backchannel);
                        }
                        // A new message to be emitted
                        Either::Left(Task::Emit {
                            header,
                            message,
                            backchannel,
                        }) => {
                            // Send the message and send back any error which occurred on sending
                            let result = conn.send(&header, &message).map_err(|e| e.into());
                            let _ = backchannel.send(result); // TODO handle this
                        }
                        Either::Right(Ok((_header, msg))) => {
                            if msg.message_id() == heartbeat_id {
                                last_heartbeat.rcu(|_| Some(Arc::new(Instant::now())));
                            }
                            subscriptions
                                .entry(MavMessageType::new(&msg))
                                .or_insert_with(Vec::new)
                                .retain(|mut backchannel| match backchannel.is_closed() {
                                    true => false,
                                    false => {
                                        futures::executor::block_on(backchannel.send(msg.clone()))
                                            .expect("unable to do this");
                                        true
                                    }
                                });
                        }
                        _ => {}
                    }
                }
            }
        };

        Ok((
            Arc::new(Self {
                task_dispatcher,
                last_heartbeat,
            }),
            Box::pin(f),
        ))
    }

    /// Subscribe to all new MavMessages of the given MavMessageType
    ///
    /// This returns a never-ending Stream of MavMessages.
    ///
    /// # Arguments
    ///
    /// * `message_type` - `MavMessageType` of the desired messages
    ///
    /// # Examples
    ///
    /// ```
    /// # use std::time::Duration;
    /// # use futures::prelude::*;
    /// # use async_mavlink::prelude::*;
    /// # use mavlink::{MavlinkVersion, common::MavMessage};
    /// # fn main() -> Result<(),AsyncMavlinkError> {
    /// # smol::block_on(async {
    /// # let (conn, future) = AsyncMavConn::new("udpin:127.0.0.3:14551", MavlinkVersion::V1)?;
    /// # smol::spawn(async move { future.await; }).detach();
    /// # smol::spawn(async {
    /// #   let mut conn = mavlink::connect("udpout:127.0.0.3:14551").unwrap();
    /// #   conn.set_protocol_version(mavlink::MavlinkVersion::V1);
    /// #   loop {
    /// #       conn.send_default(&MavMessage::PARAM_VALUE(Default::default()));
    /// #       smol::Timer::after(Duration::from_millis(10)).await;
    /// #   }
    /// # }).detach();
    /// let message_type = MavMessageType::new(&MavMessage::PARAM_VALUE(Default::default()));
    /// let mut stream = conn.subscribe(message_type).await?;
    /// while let Some(MavMessage::PARAM_VALUE(data)) = (stream.next()).await {
    ///     // do something with `data`
    /// #   break;
    /// }
    /// # Ok(()) })}
    /// ```
    pub async fn subscribe(
        &self,
        message_type: MavMessageType<M>,
    ) -> Result<Pin<Box<dyn Stream<Item = M>>>, AsyncMavlinkError> {
        let (backchannel, rx) = mpsc::unbounded();

        self.task_dispatcher
            .clone()
            .send(Task::Subscribe {
                message_type,
                backchannel,
            })
            .await?; // infailable
        Ok(Box::pin(rx))
    }

    /// Awaits the next MavMessage of the given MavMessageType
    ///
    /// # Arguments
    ///
    /// * `message_type` - `MavMessageType` of the desired messages
    ///
    /// # Examples
    ///
    /// ```
    /// # use std::time::Duration;
    /// # use futures::prelude::*;
    /// # use async_mavlink::prelude::*;
    /// # use mavlink::{MavlinkVersion, common::MavMessage};
    /// # fn main() -> Result<(),AsyncMavlinkError> {
    /// # smol::block_on(async {
    /// # let (conn, future) = AsyncMavConn::new("udpin:127.0.0.4:14551", MavlinkVersion::V1)?;
    /// # smol::spawn(async move { future.await; }).detach();
    /// # smol::spawn(async {
    /// #   let mut conn = mavlink::connect("udpout:127.0.0.4:14551").unwrap();
    /// #   conn.set_protocol_version(mavlink::MavlinkVersion::V1);
    /// #   loop {
    /// #       let mut header = mavlink::MavHeader::default();
    /// #       header.system_id = 0;    
    /// #       conn.send(&header, &MavMessage::PARAM_VALUE(Default::default()));
    /// #       smol::Timer::after(Duration::from_millis(10)).await;
    /// #   }
    /// # }).detach();
    /// let message_type = MavMessageType::new(&MavMessage::PARAM_VALUE(Default::default()));
    ///
    /// if let MavMessage::PARAM_VALUE(data) = conn.request(message_type).await {
    ///     // do something with `data`
    /// }
    /// # Ok(()) })}
    /// ```
    pub async fn request(&self, message_type: MavMessageType<M>) -> M {
        let (backchannel, mut rx) = mpsc::unbounded();
        self.task_dispatcher
            .clone()
            .send(Task::Subscribe {
                message_type,
                backchannel,
            })
            .await
            .unwrap(); //this may never fail
        rx.next().map(|m| m.expect("Oh no!")).await
    }

    /// Send a `MavMessage` to the vehicle
    ///
    /// # Arguments
    ///
    /// * `message` - `MavMessage` to send
    ///
    /// # Examples
    ///
    /// ```
    /// # use std::time::Duration;
    /// # use futures::prelude::*;
    /// # use async_mavlink::AsyncMavConn;
    /// # use async_mavlink::prelude::*;
    /// # use mavlink::{MavHeader, MavlinkVersion, common::*};
    /// # fn main() -> Result<(),AsyncMavlinkError> {
    /// # smol::block_on(async {
    /// # let (conn, future) = AsyncMavConn::new("udpbcast:127.0.0.5:14551", MavlinkVersion::V1)?;
    /// # smol::spawn(async move { future.await; }).detach();
    /// let header = MavHeader::default();
    /// let message = MavMessage::PARAM_REQUEST_LIST(PARAM_REQUEST_LIST_DATA {
    ///     target_component: 0,
    ///     target_system: 0,
    /// });
    ///
    /// conn.send(&header, &message).await?;
    /// # Ok(())
    /// # })}
    /// ```
    pub async fn send(&self, header: &MavHeader, message: &M) -> Result<(), AsyncMavlinkError> {
        let (backchannel, receiver) = oneshot::channel();
        self.task_dispatcher
            .clone() // TODO get rid of clone
            .send(Task::Emit {
                header: *header,
                message: message.clone(),
                backchannel,
            })
            .await
            .map_err(AsyncMavlinkError::from)?;
        receiver.await.map_err(AsyncMavlinkError::from)?
    }

    /// Send a `MavMessage` to the vehicle
    ///
    /// # Arguments
    ///
    /// * `message` - `MavMessage` to send
    ///
    /// # Examples
    ///
    /// ```
    /// # use async_mavlink::prelude::*;
    /// # use mavlink::{MavlinkVersion,common::*};
    /// # fn main() -> Result<(), AsyncMavlinkError> {
    /// # use async_mavlink::prelude::AsyncMavlinkError;
    /// # smol::block_on(async {
    /// # let (conn, future) = AsyncMavConn::new("udpbcast:127.0.0.6:14551", MavlinkVersion::V1)?;
    /// # smol::spawn(async move { future.await; }).detach();
    /// let message = MavMessage::PARAM_REQUEST_LIST(PARAM_REQUEST_LIST_DATA {
    ///     target_component: 0,
    ///     target_system: 0,
    /// });
    ///
    /// conn.send_default(&message).await?;
    /// # Ok(())
    /// # })}
    /// ```
    pub async fn send_default(&self, message: &M) -> Result<(), AsyncMavlinkError> {
        Ok(self.send(&MavHeader::default(), message).await?)
    }

    /// Returns the `Instant` from the last received HEARTBEAT
    pub async fn last_heartbeat(&self) -> Option<Instant> {
        self.last_heartbeat.load_full().map(|arc| *arc)
    }
}

#[cfg(test)]
mod test {
    use super::*;
    use mavlink::common::*;
    use std::time::Duration;
    async fn new_conn<M: 'static + mavlink::Message + Clone + Send + Sync>(
        arg: &str,
    ) -> Arc<AsyncMavConn<M>> {
        let (conn, future) = AsyncMavConn::new(arg, mavlink::MavlinkVersion::V1).unwrap();
        smol::spawn(async move { future.await }).detach();
        conn
    }

    #[test]
    fn subscribe() -> Result<(), AsyncMavlinkError> {
        smol::block_on(async {
            let conn = new_conn("udpin:127.0.0.7:14551").await;

            smol::spawn(async move {
                let mut conn = mavlink::connect("udpout:127.0.0.7:14551").unwrap();
                conn.set_protocol_version(mavlink::MavlinkVersion::V1);
                loop {
                    conn.send_default(&MavMessage::HEARTBEAT(Default::default()))
                        .unwrap();
                    smol::Timer::after(Duration::from_millis(10)).await;
                }
            })
            .detach();

            let message_type = MavMessageType::new(&MavMessage::HEARTBEAT(Default::default()));
            let mut stream = conn.subscribe(message_type).await?;

            let mut i = 0;

            while let Some(MavMessage::HEARTBEAT(_data)) = (stream.next()).await {
                i += 1;
                if i > 5 {
                    break;
                }
            }

            Ok(())
        })
    }

    #[test]
    fn send() -> Result<(), AsyncMavlinkError> {
        smol::block_on(async {
            let conn = new_conn("udpout:127.0.0.8:14551").await;

            let mut raw_conn = mavlink::connect("udpin:127.0.0.8:14551").unwrap();
            raw_conn.set_protocol_version(mavlink::MavlinkVersion::V1);
            let received = blocking::unblock(move || raw_conn.recv());

            smol::spawn(async move {
                let header = mavlink::MavHeader::default();
                let message = MavMessage::HEARTBEAT(HEARTBEAT_DATA::default());
                for _ in 0usize..100 {
                    conn.send(&header, &message).await.unwrap();
                }
            })
            .detach();

            let received = received.await;
            assert!(received.is_ok());

            if let Ok((_, MavMessage::HEARTBEAT(_))) = received {
            } else {
                panic!("received wrong message");
            }

            Ok(())
        })
    }

    #[test]
    fn send_default() -> std::io::Result<()> {
        smol::block_on(async {
            let conn = new_conn("udpout:127.0.0.9:14551").await;

            let mut raw_conn = mavlink::connect("udpin:127.0.0.9:14551").unwrap();
            raw_conn.set_protocol_version(mavlink::MavlinkVersion::V1);
            let received = blocking::unblock(move || raw_conn.recv());

            smol::spawn(async move {
                let message = MavMessage::HEARTBEAT(HEARTBEAT_DATA::default());
                for _ in 0usize..100 {
                    conn.send_default(&message).await.unwrap();
                }
            })
            .detach();

            let received = received.await;
            assert!(received.is_ok());

            if let Ok((_, MavMessage::HEARTBEAT(_))) = received {
            } else {
                panic!("received wrong message");
            }

            Ok(())
        })
    }
}<|MERGE_RESOLUTION|>--- conflicted
+++ resolved
@@ -90,16 +90,8 @@
 mod types;
 mod util;
 
-<<<<<<< HEAD
-#[cfg(feature = "parameter_repo")]
-mod parameter_repo;
-
-pub use types::MavMessageType;
-pub use util::*;
-=======
 pub use types::{AsyncMavlinkError, MavMessageType};
 pub use util::{to_char_arr, to_string};
->>>>>>> a789c20a
 
 /// An async adapter for a MAVLink connection
 ///
